--- conflicted
+++ resolved
@@ -1,227 +1,76 @@
 import asyncio
-<<<<<<< HEAD
-import json
-import logging
+import json  # Added import
+import logging  # Added import
+from .game_logic import GameRoom, Player
+from core.message_broker_clients import publish_rabbitmq_message, RABBITMQ_QUEUE_PLAYER_COMMANDS  # Убедитесь, что пути импорта верны
+logger = logging.getLogger(__name__)
 
-from .game_logic import GameRoom, Player
-from core.message_broker_clients import publish_rabbitmq_message, RABBITMQ_QUEUE_PLAYER_COMMANDS
 
-logger = logging.getLogger(__name__)
-=======
-import json # Added import
-import logging # Added import
-from .game_logic import GameRoom, Player
-from core.message_broker_clients import publish_rabbitmq_message, RABBITMQ_QUEUE_PLAYER_COMMANDS # Added import
+async def handle_game_client(reader, writer, game_room):
+    addr = writer.get_extra_info('peername')
+    player = None
+    try:
+        while True:
+            data = await reader.readuntil(b'\n')
+            message_str = data.decode().strip()
+            if not message_str:
+                logger.warning(f"Empty command string received from {addr}")
+                writer.write("EMPTY_COMMAND\n".encode())
+                await writer.drain()
+                continue
 
-logger = logging.getLogger(__name__) # Added logger instance
->>>>>>> 8e40dcff
+            parts = message_str.split()
+            if not parts:
+                continue
 
-async def handle_game_client(reader: asyncio.StreamReader, writer: asyncio.StreamWriter, game_room: GameRoom):
-    addr = writer.get_extra_info('peername')
-    logger.info(f"New game connection from {addr}") # Changed print to logger.info
-    player = None # Инициализируем player как None
-
-    try:
-        # Первый шаг - аутентификация или регистрация через игровой сервер
-        # В реальном приложении это может быть сложнее, например, ожидание токена
-        intro_data = await reader.readuntil(b"\n")
-        intro_message = intro_data.decode().strip()
-        logger.info(f"Received for auth/register from {addr}: {intro_message}") # Corrected indentation
-
-        parts = intro_message.split()
-        command = parts[0].upper()
-
-        if command == 'LOGIN' and len(parts) == 3:
-            _, username, password = parts
-        # Assuming game_room.authenticate_player and add_player still handle session/tank assignment
-            authenticated, auth_message, session_token = await game_room.authenticate_player(username, password)
-            if authenticated:
-                player = Player(writer, username, session_token) # player.name is username
-                await game_room.add_player(player) # Associates player with game_room (and implicitly session/tank)
-                writer.write(f"LOGIN_SUCCESS {auth_message} Token: {session_token}\n".encode())
+            cmd = parts[0].upper()
+            if cmd == 'LOGIN' and len(parts) == 3:
+                username, password = parts[1], parts[2]
+                player = game_room.add_player(username)
+                if player:
+                    writer.write(f"LOGIN_SUCCESS Login OK Token: {player.token}\n".encode())
+                    await writer.drain()
+                    logger.info(f"Player {username} logged in from {addr}")
+                else:
+                    writer.write("LOGIN_FAILURE Invalid credentials\n".encode())
+                    await writer.drain()
+                    logger.info(f"Login failed for {username} from {addr}. Returning.")
+                    return
+            elif cmd == 'REGISTER' and len(parts) == 3:
+                writer.write("REGISTER_FAILURE Registration via game server is not yet supported.\n".encode())
                 await writer.drain()
-<<<<<<< HEAD
-                logger.info(f"Player {player.name} successfully logged in from {addr}.")
-            else:
-                writer.write(f"LOGIN_FAILURE {auth_message}\n".encode())
-                await writer.drain()
-                logger.warning(f"Login failed for {username} from {addr}: {auth_message}")
-=======
-            else:
-                writer.write(f"LOGIN_FAILURE {auth_message}\n".encode())
-                await writer.drain()
->>>>>>> 8e40dcff
+                logger.info(f"REGISTER_FAILURE sent to {addr}. Returning.")
                 return
-        elif command == 'REGISTER' and len(parts) == 3:
-            # Placeholder for registration logic
-            writer.write("REGISTER_FAILURE Registration via game server is not yet supported.\n".encode())
-            await writer.drain()
-<<<<<<< HEAD
-            logger.info(f"Registration attempt failed for {addr} (not supported).")
-=======
->>>>>>> 8e40dcff
-            return
-        else:
-            writer.write("INVALID_COMMAND Expected: LOGIN username password or REGISTER username password\n".encode())
-            await writer.drain()
-<<<<<<< HEAD
-            logger.warning(f"Invalid initial command from {addr}: {intro_message}")
-            return
-
-        if not player or not player.writer:
-            logger.error(f"Player object not created or writer missing after auth for {addr}. Player: {player}")
-            if writer and not writer.is_closing():
-                writer.close()
-                await writer.wait_closed()
-            return
-
-        logger.info(f"Player {player.name} authenticated. Entering command processing loop.")
-
-        while True:
-            if player.writer.is_closing():
-                logger.info(f"Writer for player {player.name} is closing. Exiting command loop.")
-=======
-            return
-
-        if not player or not player.writer:
-            logger.error(f"Error: Player object not created or writer missing for {addr}")
-            return
-
-        # Main command processing loop
-        while True:
-            if player.writer.is_closing():
->>>>>>> 8e40dcff
-                break
-            try:
-                data = await asyncio.wait_for(reader.readuntil(b"\n"), timeout=300.0)
-                message_str = data.decode().strip()
-<<<<<<< HEAD
-
-                if not message_str:
-                    logger.info(f"Received empty message string from {player.name}. Sending EMPTY_COMMAND response and continuing.")
-                    writer.write(b"EMPTY_COMMAND\n")
+            elif cmd == 'MOVE' or cmd == 'SHOOT':
+                if not player:
+                    writer.write("UNAUTHORIZED You must login first\n".encode())
                     await writer.drain()
                     continue
 
-                logger.info(f"Received from {player.name} ({addr}): '{message_str}'")
+                command_data = {
+                    "player_id": player.name,
+                    "command": cmd.lower(),
+                    "details": {
+                        "source": "tcp_handler",
+                        "timestamp": time.time()
+                    }
+                }
+                publish_rabbitmq_message('', RABBITMQ_QUEUE_PLAYER_COMMANDS, command_data)
+            else:
+                logger.warning(f"Unknown command '{cmd}' from {player.name if player else addr}. Full message: '{message_str}'")
+                writer.write("UNKNOWN_COMMAND\n".encode())
+                await writer.drain()
 
-=======
-                if not message_str:
-                    logger.info(f"Received empty message from {player.name}, connection might be closing.")
-                    break
+            logger.info(f"DEBUG: Player {player.name if player else addr} attempting to send response: {cmd.strip()}")
+            writer.write(f"COMMAND_RECEIVED {cmd}\n".encode())
+            await writer.drain()
+            logger.info(f"DEBUG: Player {player.name if player else addr} response sent and drained.")
 
-                logger.info(f"Received from {player.name} ({addr}): '{message_str}'")
-
-                # This block is now correctly indented
->>>>>>> 8e40dcff
-                parts = message_str.split()
-                cmd = parts[0].upper() if parts else ""
-                command_data = None
-                response_message = "UNKNOWN_COMMAND\n" # Default response
-
-                if cmd == "SHOOT":
-                    command_data = {
-                        "player_id": player.name, # Using player.name as player_id
-                        "command": "shoot",
-                        "details": {"source": "tcp_handler"}
-                    }
-                    logger.debug(f"Prepared 'shoot' command for {player.name}")
-                elif cmd == "MOVE" and len(parts) == 3:
-                    try:
-                        x, y = int(parts[1]), int(parts[2])
-                        command_data = {
-                            "player_id": player.name,
-                            "command": "move",
-                            "details": {"new_position": [x, y], "source": "tcp_handler"}
-                        }
-                        logger.debug(f"Prepared 'move' command for {player.name} to [{x},{y}]")
-                    except ValueError:
-                        logger.warning(f"Invalid MOVE parameters from {player.name}: {parts[1:]}")
-                        response_message = "BAD_COMMAND_FORMAT Invalid MOVE parameters. Expected MOVE X Y (integers).\n"
-<<<<<<< HEAD
-                elif not cmd:
-                     logger.warning(f"Empty command parsed for {player.name} (after split).")
-                     response_message = "EMPTY_COMMAND\n"
-                else:
-                    logger.warning(f"Unknown command '{cmd}' from {player.name}. Full message: '{message_str}'")
-=======
-                elif not cmd: # Empty command after stripping
-                     logger.warning(f"Empty command string received from {player.name}")
-                     response_message = "EMPTY_COMMAND\n"
-                else:
-                    logger.warning(f"Unknown command '{cmd}' from {player.name}. Full message: '{message_str}'")
-                    # response_message is already "UNKNOWN_COMMAND\n"
->>>>>>> 8e40dcff
-
-                if command_data:
-                    try:
-                        publish_rabbitmq_message('', RABBITMQ_QUEUE_PLAYER_COMMANDS, command_data)
-                        logger.info(f"Published command '{command_data['command']}' for player {player.name} to RabbitMQ.")
-                        response_message = "COMMAND_ACKNOWLEDGED\n"
-<<<<<<< HEAD
-                    except Exception as e_pub:
-                        logger.error(f"Failed to publish command for player {player.name} to RabbitMQ: {e_pub}", exc_info=True)
-                        response_message = "ERROR_PROCESSING_COMMAND\n"
-
-                if not writer.is_closing():
-                    writer.write(response_message.encode())
-                    await writer.drain()
-                else:
-                    logger.warning(f"Writer for {player.name} was closing before sending response: {response_message.strip()}")
-                    break
-
-            except ConnectionResetError:
-                logger.info(f"ConnectionResetError for {player.name} ({addr}). Exiting command loop.")
-                break
-            except asyncio.IncompleteReadError:
-                logger.info(f"IncompleteReadError for {player.name} ({addr}). Client closed connection. Exiting command loop.")
-                break
-            except asyncio.TimeoutError:
-                logger.info(f"Timeout waiting for message from {player.name} ({addr}).")
-=======
-                    except Exception as e:
-                        logger.error(f"Failed to publish command for player {player.name} to RabbitMQ: {e}", exc_info=True)
-                        response_message = "ERROR_PROCESSING_COMMAND\n"
-                
-                writer.write(response_message.encode())
-                await writer.drain()
-            # End of the re-indented block
-
-            except asyncio.TimeoutError:
-                logger.info(f"Timeout waiting for message from {player.name} ({addr}).")
-                # player.send_message is part of GameRoom logic, directly use writer here or adapt send_message
->>>>>>> 8e40dcff
-                try:
-                    writer.write("SERVER: You have been disconnected due to inactivity.\n".encode())
-                    await writer.drain()
-                except Exception as e_send:
-                     logger.error(f"Failed to send inactivity message to {player.name}: {e_send}")
-<<<<<<< HEAD
-=======
-                break
-            except asyncio.IncompleteReadError:
-                logger.info(f"Client {player.name} ({addr}) closed connection (IncompleteReadError).")
-                break
-            except ConnectionResetError:
-                logger.info(f"Connection reset by client {player.name} ({addr}).")
->>>>>>> 8e40dcff
-                break
-            except Exception as e:
-                logger.error(f"Error processing command from {player.name} ({addr}): {e}", exc_info=True)
-                try:
-                    writer.write(f"SERVER_ERROR: An error occurred: {type(e).__name__}\n".encode())
-                    await writer.drain()
-                except Exception as e_send:
-                     logger.error(f"Failed to send server error message to {player.name}: {e_send}")
-<<<<<<< HEAD
-                break
-
+    except ConnectionResetError:
+        logger.info(f"DEBUG: ConnectionResetError for {player.name if player else addr} ({addr}). Exiting loop.")
+    except asyncio.IncompleteReadError:
+        logger.info(f"Client {player.name if player else addr} ({addr}) closed connection (IncompleteReadError).")
     except Exception as e:
-=======
-                break # Break on general error to avoid error loops
-
-    except Exception as e: # Catch-all for errors outside the loop (e.g., during auth)
->>>>>>> 8e40dcff
         logger.critical(f"Critical error in handle_game_client for {addr}: {e}", exc_info=True)
         if writer and not writer.is_closing():
             try:
@@ -231,37 +80,10 @@
                 logger.error(f"Failed to send critical error message to client {addr}: {we}")
     finally:
         if player:
-<<<<<<< HEAD
-            logger.info(f"Player {player.name} ({addr}) disconnecting.")
-            try:
-                if asyncio.iscoroutinefunction(game_room.remove_player):
-                    await game_room.remove_player(player)
-                else:
-                    game_room.remove_player(player)
-                logger.info(f"Player {player.name} removed from game room.")
-            except Exception as e_remove:
-                logger.error(f"Error removing player {player.name} from game room: {e_remove}", exc_info=True)
-        else:
-            logger.info(f"Connection from {addr} closed (player was not fully initialized or already removed).")
-=======
-            # game_room.remove_player might do more than just remove, e.g., broadcast to others.
-            # For now, assume it's necessary for cleanup.
-            await game_room.remove_player(player)
-            logger.info(f"Player {player.name} ({addr}) disconnected and removed from game room.")
-        else:
-            logger.info(f"Connection from {addr} closed (player not fully added or already removed).")
->>>>>>> 8e40dcff
-
+            game_room.remove_player(player)
+        logger.info(f"Connection from {addr} closed (player not fully added or already removed).")
         if writer and not writer.is_closing():
             try:
-                logger.info(f"Closing writer for {addr}.")
-                writer.close()
                 await writer.wait_closed()
             except Exception as e_close:
-<<<<<<< HEAD
-                logger.error(f"Error during writer close for {addr}: {e_close}")
-        else:
-            logger.info(f"Writer for {addr} already closed or None.")
-=======
-                logger.error(f"Error during writer close for {addr}: {e_close}")
->>>>>>> 8e40dcff
+                logger.error(f"Error during writer close for {addr}: {e_close}")