# tests/unit/test_tcp_handler_game.py
<<<<<<< HEAD
import logging
logging.basicConfig(level=logging.DEBUG, format='%(asctime)s - %(levelname)s - %(name)s - %(module)s - %(message)s')

=======
>>>>>>> 8e40dcff
import asyncio
import unittest
from unittest.mock import MagicMock, patch, call, AsyncMock

from game_server.tcp_handler import handle_game_client 
# Assuming Player, GameRoom are more complex or handled by other tests, focus on MQ publishing
# from game_server.game_logic import Player, GameRoom 

class MockPlayer:
    def __init__(self, writer, name="test_player", token="test_token"):
        self.writer = writer
        self.name = name
        self.token = token
        self.address = ("127.0.0.1", 12345)

    async def send_message(self, message):
        if self.writer and not self.writer.is_closing():
            self.writer.write(message.encode() + b"\n")
            await self.writer.drain()

@patch('game_server.tcp_handler.publish_rabbitmq_message')
class TestGameTCPHandlerRabbitMQ(unittest.IsolatedAsyncioTestCase):

    async def test_handle_game_client_shoot_command_publishes_to_rabbitmq(self, mock_publish_rabbitmq):
        mock_reader = AsyncMock(spec=asyncio.StreamReader)
        mock_writer = AsyncMock(spec=asyncio.StreamWriter)
<<<<<<< HEAD
        mock_writer.is_closing.return_value = False
=======
>>>>>>> 8e40dcff
        mock_writer.get_extra_info.return_value = ('127.0.0.1', 12345)
        
        # Simulate successful login sequence
        login_command = "LOGIN test_user test_pass\n"
        shoot_command = "SHOOT\n"
        mock_reader.readuntil.side_effect = [
            login_command.encode('utf-8'),  # For login
            shoot_command.encode('utf-8'),  # For SHOOT command
            ConnectionResetError() # To break loop
        ]

        mock_game_room = MagicMock()
        # Mock authenticate_player to return success and a mock player
        mock_player_instance = MockPlayer(mock_writer, name="test_user")
        mock_game_room.authenticate_player = AsyncMock(return_value=(True, "Login OK", "token123"))
        # Mock add_player
        mock_game_room.add_player = AsyncMock()
        mock_game_room.remove_player = AsyncMock()

        # Patch Player instantiation within handle_game_client if it's directly instantiated
        # For this test, we assume GameRoom provides the authenticated player object
        # If Player is instantiated like: game_server.tcp_handler.Player, then patch that.
        # Based on tcp_handler structure, Player is created after auth.

        with patch('game_server.tcp_handler.Player', return_value=mock_player_instance) as mock_player_class:
            await handle_game_client(mock_reader, mock_writer, mock_game_room)

        expected_message_shoot = {
            "player_id": "test_user",
            "command": "shoot",
            "details": {"source": "tcp_handler"}
        }
        # Check publish_rabbitmq_message was called with the shoot command
        await asyncio.sleep(0) # Allow tasks to settle
        mock_publish_rabbitmq.assert_any_call('', 'player_commands', expected_message_shoot)
        
        # Verify ack was sent (approximate check)
        await asyncio.sleep(0) # Allow tasks to settle
        written_data = b"".join(arg[0][0] for arg in mock_writer.write.call_args_list if arg[0])
        self.assertIn(b"COMMAND_ACKNOWLEDGED\n", written_data)

    async def test_handle_game_client_move_command_publishes_to_rabbitmq(self, mock_publish_rabbitmq):
        mock_reader = AsyncMock(spec=asyncio.StreamReader)
        mock_writer = AsyncMock(spec=asyncio.StreamWriter)
<<<<<<< HEAD
        mock_writer.is_closing.return_value = False
=======
>>>>>>> 8e40dcff
        mock_writer.get_extra_info.return_value = ('127.0.0.1', 12345)

        login_command = "LOGIN test_user test_pass\n"
        move_command = "MOVE 10 20\n"
        mock_reader.readuntil.side_effect = [
            login_command.encode('utf-8'),
            move_command.encode('utf-8'),
            ConnectionResetError()
        ]
        mock_game_room = MagicMock()
        mock_player_instance = MockPlayer(mock_writer, name="test_user")
        mock_game_room.authenticate_player = AsyncMock(return_value=(True, "Login OK", "token123"))
        mock_game_room.add_player = AsyncMock()
        mock_game_room.remove_player = AsyncMock()

        with patch('game_server.tcp_handler.Player', return_value=mock_player_instance):
            await handle_game_client(mock_reader, mock_writer, mock_game_room)

        expected_message_move = {
            "player_id": "test_user",
            "command": "move",
            "details": {"new_position": [10, 20], "source": "tcp_handler"}
        }
        await asyncio.sleep(0) # Allow tasks to settle
        mock_publish_rabbitmq.assert_any_call('', 'player_commands', expected_message_move)
        await asyncio.sleep(0) # Allow tasks to settle
        written_data = b"".join(arg[0][0] for arg in mock_writer.write.call_args_list if arg[0])
        self.assertIn(b"COMMAND_ACKNOWLEDGED\n", written_data)

    async def test_handle_game_client_unknown_command(self, mock_publish_rabbitmq):
        mock_reader = AsyncMock(spec=asyncio.StreamReader)
        mock_writer = AsyncMock(spec=asyncio.StreamWriter)
<<<<<<< HEAD
        mock_writer.is_closing.return_value = False
=======
>>>>>>> 8e40dcff
        mock_writer.get_extra_info.return_value = ('127.0.0.1', 12345)

        login_command = "LOGIN test_user test_pass\n"
        unknown_command = "JUMP\n"
        mock_reader.readuntil.side_effect = [
            login_command.encode('utf-8'),
            unknown_command.encode('utf-8'),
            ConnectionResetError()
        ]
        mock_game_room = MagicMock()
        mock_player_instance = MockPlayer(mock_writer, name="test_user")
        mock_game_room.authenticate_player = AsyncMock(return_value=(True, "Login OK", "token123"))
        mock_game_room.add_player = AsyncMock()
        mock_game_room.remove_player = AsyncMock()
        
        with patch('game_server.tcp_handler.Player', return_value=mock_player_instance):
            await handle_game_client(mock_reader, mock_writer, mock_game_room)

        await asyncio.sleep(0) # Allow tasks to settle
        mock_publish_rabbitmq.assert_not_called() # Should not publish for unknown command
        await asyncio.sleep(0) # Allow tasks to settle
        written_data = b"".join(arg[0][0] for arg in mock_writer.write.call_args_list if arg[0])
        self.assertIn(b"UNKNOWN_COMMAND\n", written_data)

if __name__ == '__main__':
    unittest.main()<|MERGE_RESOLUTION|>--- conflicted
+++ resolved
@@ -1,10 +1,7 @@
 # tests/unit/test_tcp_handler_game.py
-<<<<<<< HEAD
 import logging
 logging.basicConfig(level=logging.DEBUG, format='%(asctime)s - %(levelname)s - %(name)s - %(module)s - %(message)s')
 
-=======
->>>>>>> 8e40dcff
 import asyncio
 import unittest
 from unittest.mock import MagicMock, patch, call, AsyncMock
@@ -31,10 +28,7 @@
     async def test_handle_game_client_shoot_command_publishes_to_rabbitmq(self, mock_publish_rabbitmq):
         mock_reader = AsyncMock(spec=asyncio.StreamReader)
         mock_writer = AsyncMock(spec=asyncio.StreamWriter)
-<<<<<<< HEAD
         mock_writer.is_closing.return_value = False
-=======
->>>>>>> 8e40dcff
         mock_writer.get_extra_info.return_value = ('127.0.0.1', 12345)
         
         # Simulate successful login sequence
@@ -79,10 +73,7 @@
     async def test_handle_game_client_move_command_publishes_to_rabbitmq(self, mock_publish_rabbitmq):
         mock_reader = AsyncMock(spec=asyncio.StreamReader)
         mock_writer = AsyncMock(spec=asyncio.StreamWriter)
-<<<<<<< HEAD
         mock_writer.is_closing.return_value = False
-=======
->>>>>>> 8e40dcff
         mock_writer.get_extra_info.return_value = ('127.0.0.1', 12345)
 
         login_command = "LOGIN test_user test_pass\n"
@@ -115,10 +106,7 @@
     async def test_handle_game_client_unknown_command(self, mock_publish_rabbitmq):
         mock_reader = AsyncMock(spec=asyncio.StreamReader)
         mock_writer = AsyncMock(spec=asyncio.StreamWriter)
-<<<<<<< HEAD
         mock_writer.is_closing.return_value = False
-=======
->>>>>>> 8e40dcff
         mock_writer.get_extra_info.return_value = ('127.0.0.1', 12345)
 
         login_command = "LOGIN test_user test_pass\n"
